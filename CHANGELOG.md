--- conflicted
+++ resolved
@@ -6,7 +6,6 @@
 
 ## [Unreleased]
 
-<<<<<<< HEAD
 ### Added
 - Intelligent file caching to improve performance when processing session files
 - Cache management with automatic size limits and cleanup of non-existent files
@@ -17,7 +16,6 @@
 - Reduced file I/O operations during periodic updates for better performance
 
 - Initial release
-=======
 - Automated VSIX build and release workflow
 
 ## [0.0.1] - Initial Release
@@ -27,5 +25,4 @@
 - Automatic updates every 5 minutes
 - Click to refresh functionality
 - Smart estimation using character-based analysis
-- Detailed view with comprehensive statistics
->>>>>>> 0e705f59
+- Detailed view with comprehensive statistics